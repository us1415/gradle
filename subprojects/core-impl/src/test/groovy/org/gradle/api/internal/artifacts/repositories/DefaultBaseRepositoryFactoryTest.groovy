/*
 * Copyright 2007 the original author or authors.
 *
 * Licensed under the Apache License, Version 2.0 (the "License");
 * you may not use this file except in compliance with the License.
 * You may obtain a copy of the License at
 *
 *      http://www.apache.org/licenses/LICENSE-2.0
 *
 * Unless required by applicable law or agreed to in writing, software
 * distributed under the License is distributed on an "AS IS" BASIS,
 * WITHOUT WARRANTIES OR CONDITIONS OF ANY KIND, either express or implied.
 * See the License for the specific language governing permissions and
 * limitations under the License.
 */

package org.gradle.api.internal.artifacts.repositories
import org.apache.ivy.core.cache.RepositoryCacheManager
import org.apache.ivy.plugins.resolver.DependencyResolver
import org.gradle.api.InvalidUserDataException
import org.gradle.api.artifacts.dsl.RepositoryHandler
import org.gradle.api.artifacts.repositories.ArtifactRepository
<<<<<<< HEAD
import org.gradle.api.internal.artifacts.ivyservice.ivyresolve.parser.MetaDataParser
=======
import org.gradle.api.internal.artifacts.dsl.DefaultRepositoryHandler
>>>>>>> d6c3d090
import org.gradle.api.internal.artifacts.mvnsettings.LocalMavenRepositoryLocator
import org.gradle.api.internal.artifacts.repositories.transport.RepositoryTransportFactory
import org.gradle.api.internal.externalresource.local.LocallyAvailableResourceFinder
import org.gradle.api.internal.file.FileResolver
import org.gradle.internal.reflect.DirectInstantiator
import org.gradle.logging.ProgressLoggerFactory
import spock.lang.Specification

class DefaultBaseRepositoryFactoryTest extends Specification {
    static final URI RESOLVER_URL = new URI('http://a.b.c/')
    static final String TEST_REPO = 'http://www.gradle.org'
    static final URI TEST_REPO_URL = new URI('http://www.gradle.org/')
    static final URI TEST_REPO2_URL = new URI('http://www.gradleware.com/')

    final LocalMavenRepositoryLocator localMavenRepoLocator = Mock(LocalMavenRepositoryLocator)
    final FileResolver fileResolver = Mock(FileResolver)
    final RepositoryTransportFactory transportFactory = Mock(RepositoryTransportFactory)
    final LocallyAvailableResourceFinder locallyAvailableResourceFinder = Mock(LocallyAvailableResourceFinder)
    final RepositoryCacheManager localCacheManager = Mock(RepositoryCacheManager)
    final RepositoryCacheManager downloadingCacheManager = Mock(RepositoryCacheManager)
    final ProgressLoggerFactory progressLoggerFactory = Mock(ProgressLoggerFactory)
    final MetaDataParser metaDataParser = Mock(MetaDataParser)

    final DefaultBaseRepositoryFactory factory = new DefaultBaseRepositoryFactory(
            localMavenRepoLocator, fileResolver, new DirectInstantiator(), transportFactory, locallyAvailableResourceFinder,
            progressLoggerFactory, localCacheManager, downloadingCacheManager, metaDataParser
    )

//    @Before public void setup() {
//        fileResolver = Stub(FileResolver) {
//            resolveUri('uri') >> RESOLVER_URL
//            resolveUri(TEST_REPO) >> TEST_REPO_URL
//            resolveUri('uri2') >> TEST_REPO2_URL
//        }
//    }

    def testCreateResolverWithStringDescription() {
        when:
        fileResolver.resolveUri('uri') >> RESOLVER_URL

        then:
        def repository = factory.createRepository('uri')

        repository instanceof DefaultMavenArtifactRepository
        repository.name == null
        repository.url == RESOLVER_URL
        repository.artifactUrls.isEmpty()
    }

    def testCreateResolverWithMapDescription() {
        when:
        fileResolver.resolveUri('uri') >> RESOLVER_URL

        then:
        def repository = factory.createRepository([name: 'name', url: 'uri'])

        repository instanceof DefaultMavenArtifactRepository
        repository.name == 'name'
        repository.url == RESOLVER_URL
        repository.artifactUrls.isEmpty()
    }

    def testCreateResolverWithResolverDescription() {
        when:
        def resolver = Mock(DependencyResolver)

        then:
        ArtifactRepository repository = factory.createRepository(resolver)

        repository instanceof FixedResolverArtifactRepository
        repository.resolver == resolver
    }

    def testCreateResolverWithArtifactRepositoryDescription() {
        when:
        ArtifactRepository repo = Mock(ArtifactRepository)

        then:
        factory.createRepository(repo) == repo
    }

    def testCreateResolverForUnknownDescription() {
        when:
        def someIllegalDescription = new NullPointerException()

        factory.createRepository(someIllegalDescription)

        then:
        thrown InvalidUserDataException
    }

    def testCreateFlatDirResolver() {
        expect:
        def repo =factory.createFlatDirRepository()
        repo instanceof DefaultFlatDirArtifactRepository
    }

    def testCreateLocalMavenRepo() {
        given:
        File repoDir = new File(".m2/repository")

        when:
        localMavenRepoLocator.getLocalMavenRepository() >> repoDir
        fileResolver.resolveUri(repoDir) >> repoDir.toURI()

        then:
        def repo = factory.createMavenLocalRepository()
        repo instanceof DefaultMavenArtifactRepository
        repo.url == repoDir.toURI()
    }

<<<<<<< HEAD
    def testCreateJCenterRepo() {
        given:
        def jcenterUrl = new URI(RepositoryHandler.BINTRAY_JCENTER_URL)

        when:
        fileResolver.resolveUri(RepositoryHandler.BINTRAY_JCENTER_URL) >> jcenterUrl
=======
    @Test public void testCreateJCenterRepo() {
        def jcenterUrl = new URI(DefaultRepositoryHandler.BINTRAY_JCENTER_URL)

        context.checking {
            allowing(fileResolver).resolveUri(DefaultRepositoryHandler.BINTRAY_JCENTER_URL)
            will(returnValue(jcenterUrl))
        }
>>>>>>> d6c3d090

        then:
        def repo = factory.createJCenterRepository()
        repo instanceof DefaultMavenArtifactRepository
        repo.url == jcenterUrl
    }

    def testCreateMavenCentralRepo() {
        given:
        def centralUrl = new URI(RepositoryHandler.MAVEN_CENTRAL_URL)

        when:
        fileResolver.resolveUri(RepositoryHandler.MAVEN_CENTRAL_URL) >> centralUrl

        then:
        def repo = factory.createMavenCentralRepository()
        repo instanceof DefaultMavenArtifactRepository
        repo.url == centralUrl
    }

    def createIvyRepository() {
        expect:
        def repo = factory.createIvyRepository()
        repo instanceof DefaultIvyArtifactRepository
    }

    def createMavenRepository() {
        expect:
        def repo = factory.createMavenRepository()
        repo instanceof DefaultMavenArtifactRepository
    }
}<|MERGE_RESOLUTION|>--- conflicted
+++ resolved
@@ -15,16 +15,14 @@
  */
 
 package org.gradle.api.internal.artifacts.repositories
+
 import org.apache.ivy.core.cache.RepositoryCacheManager
 import org.apache.ivy.plugins.resolver.DependencyResolver
 import org.gradle.api.InvalidUserDataException
 import org.gradle.api.artifacts.dsl.RepositoryHandler
 import org.gradle.api.artifacts.repositories.ArtifactRepository
-<<<<<<< HEAD
 import org.gradle.api.internal.artifacts.ivyservice.ivyresolve.parser.MetaDataParser
-=======
 import org.gradle.api.internal.artifacts.dsl.DefaultRepositoryHandler
->>>>>>> d6c3d090
 import org.gradle.api.internal.artifacts.mvnsettings.LocalMavenRepositoryLocator
 import org.gradle.api.internal.artifacts.repositories.transport.RepositoryTransportFactory
 import org.gradle.api.internal.externalresource.local.LocallyAvailableResourceFinder
@@ -136,22 +134,12 @@
         repo.url == repoDir.toURI()
     }
 
-<<<<<<< HEAD
     def testCreateJCenterRepo() {
         given:
-        def jcenterUrl = new URI(RepositoryHandler.BINTRAY_JCENTER_URL)
+        def jcenterUrl = new URI(DefaultRepositoryHandler.BINTRAY_JCENTER_URL)
 
         when:
-        fileResolver.resolveUri(RepositoryHandler.BINTRAY_JCENTER_URL) >> jcenterUrl
-=======
-    @Test public void testCreateJCenterRepo() {
-        def jcenterUrl = new URI(DefaultRepositoryHandler.BINTRAY_JCENTER_URL)
-
-        context.checking {
-            allowing(fileResolver).resolveUri(DefaultRepositoryHandler.BINTRAY_JCENTER_URL)
-            will(returnValue(jcenterUrl))
-        }
->>>>>>> d6c3d090
+        fileResolver.resolveUri(DefaultRepositoryHandler.BINTRAY_JCENTER_URL) >> jcenterUrl
 
         then:
         def repo = factory.createJCenterRepository()
